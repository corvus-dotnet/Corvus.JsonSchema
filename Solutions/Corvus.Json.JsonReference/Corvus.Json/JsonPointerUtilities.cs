--- conflicted
+++ resolved
@@ -421,16 +421,9 @@
                     }
 
                     // Read to the property value.
-<<<<<<< HEAD
-=======
                     reader.Read();
 
                     // Skip to the end of the current value, then read to the next property or EndObject token.
-                    reader.Skip();
->>>>>>> 1372ec44
-                    reader.Read();
-
-                    // Skip to the next property or EndObject token.
                     reader.Skip();
                 }
 
