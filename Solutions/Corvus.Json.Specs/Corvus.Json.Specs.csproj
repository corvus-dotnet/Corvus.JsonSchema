﻿<Project Sdk="Microsoft.NET.Sdk">
	<Import Project="$(EndjinProjectPropsPath)" Condition="$(EndjinProjectPropsPath) != ''" />

	<PropertyGroup>
		<TargetFramework>net7.0</TargetFramework>
		<ImplicitUsings>enable</ImplicitUsings>
		<Nullable>enable</Nullable>
		<IsPackable>false</IsPackable>
		<PreserveCompilationContext>true</PreserveCompilationContext>
	</PropertyGroup>

	<PropertyGroup Condition="'$(Configuration)|$(Platform)'=='Release|AnyCPU'">
		<NoWarn>RCS1029;CS1591</NoWarn>
	</PropertyGroup>

	<PropertyGroup Condition="'$(Configuration)|$(Platform)'=='Debug|AnyCPU'">
		<NoWarn>RCS1029;CS1591</NoWarn>
	</PropertyGroup>

	<ItemGroup>
		<PackageReference Include="Corvus.Testing.SpecFlow.NUnit" Version="2.0.1" />
		<PackageReference Include="Microsoft.Extensions.Configuration.Json" Version="7.0.0" />
		<PackageReference Include="Microsoft.NET.Test.Sdk" Version="17.7.2" />
		<PackageReference Include="SolidToken.SpecFlow.DependencyInjection" Version="3.9.3" />
		<PackageReference Include="System.Text.Encodings.Web" Version="7.0.0" />

		<PackageReference Include="Endjin.RecommendedPractices.GitHub" Version="2.1.5">
			<PrivateAssets>all</PrivateAssets>
			<IncludeAssets>runtime; build; native; contentfiles; analyzers; buildtransitive</IncludeAssets>
		</PackageReference>
		<PackageReference Include="Microsoft.CodeAnalysis.CSharp" Version="4.7.0" />


		<PackageReference Include="SpecFlow.NUnit" Version="3.9.74" />
		<PackageReference Include="nunit" Version="3.13.3" />
		<PackageReference Include="NUnit3TestAdapter" Version="4.5.0" />
		<!-- Required for publishing test results directly to Azure Pipelines -->
		<PackageReference Include="azurepipelines.testlogger" Version="1.2.2" />

		<PackageReference Include="FluentAssertions" Version="6.12.0" />

		<PackageReference Include="System.Text.Json" Version="7.0.3" />

		<ProjectReference Include="..\Corvus.Json.CodeGeneration.201909\Corvus.Json.CodeGeneration.201909.csproj" />

		<ProjectReference Include="..\Corvus.Json.CodeGeneration.202012\Corvus.Json.CodeGeneration.202012.csproj" />

		<ProjectReference Include="..\Corvus.Json.CodeGeneration.6\Corvus.Json.CodeGeneration.6.csproj" />

		<ProjectReference Include="..\Corvus.Json.CodeGeneration.7\Corvus.Json.CodeGeneration.7.csproj" />

		<ProjectReference Include="..\Corvus.Json.Patch\Corvus.Json.Patch.csproj" />
		<PackageReference Update="StyleCop.Analyzers" Version="1.2.0-beta.435" />

	</ItemGroup>

	<ItemGroup>
		<None Update="appsettings.json">
			<CopyToOutputDirectory>PreserveNewest</CopyToOutputDirectory>
		</None>
	</ItemGroup>

	<PropertyGroup>
		<RestorePackagesWithLockFile>true</RestorePackagesWithLockFile>
		<RestoreLockedMode Condition="$(ContinuousIntegrationBuild) == 'true'">true</RestoreLockedMode>
	</PropertyGroup>

	<ItemGroup>
<<<<<<< HEAD
	  <PackageReference Update="Roslynator.Analyzers" Version="4.5.0" />
=======
	  <PackageReference Update="Roslynator.Analyzers" Version="4.4.0" />
>>>>>>> 8c905c3d
	</ItemGroup>

</Project><|MERGE_RESOLUTION|>--- conflicted
+++ resolved
@@ -66,11 +66,7 @@
 	</PropertyGroup>
 
 	<ItemGroup>
-<<<<<<< HEAD
 	  <PackageReference Update="Roslynator.Analyzers" Version="4.5.0" />
-=======
-	  <PackageReference Update="Roslynator.Analyzers" Version="4.4.0" />
->>>>>>> 8c905c3d
 	</ItemGroup>
 
 </Project>